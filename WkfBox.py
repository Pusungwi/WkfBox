#!/usr/bin/env python
# -*- coding: utf-8 -*-

# This program is free software. It comes without any warranty, to
# the extent permitted by applicable law. You can redistribute it
# and/or modify it under the terms of the Do What The Fuck You Want
# To Public License, Version 2, as published by Sam Hocevar. See
# http://sam.zoy.org/wtfpl/COPYING for more details.

# Imports
from functools import wraps
import math
import os
import re
import sys
import uuid

from flask import Flask, abort, flash, redirect, render_template, request, send_file, session, url_for
from flask.ext.sqlalchemy import SQLAlchemy
from flask.ext.wtf import ValidationError, Form, StringField as _StringField, PasswordField, FileField, EqualTo, DataRequired, Optional, Regexp, NumberRange, FileRequired
from flask.ext.wtf.html5 import IntegerField as _IntegerField

from werkzeug.utils import secure_filename

from sqlalchemy.orm.exc import NoResultFound
from sqlalchemy.sql.expression import desc, func
from sqlalchemy.ext.associationproxy import association_proxy

from wtforms.ext.sqlalchemy.fields import QuerySelectField
from wtforms.ext.sqlalchemy.validators import Unique

from unidecode import unidecode

from PIL import Image

import bcrypt

import config

#region Application Initialization
app = Flask(__name__)
app.config.from_object(config)
db = SQLAlchemy(app)
#endregion

#region Helpers
_punct_re = re.compile(r'[\t !"#$%&\'()*\-/<=>?@\[\\\]^_`{|},.]+')

def slugify(text, delim='-'):
  """Generates an ASCII-only slug."""
  result = []
  for word in _punct_re.split(text.lower()):
      result.extend(unidecode(word).split())
  return str(delim.join(result))

def rebuild_thumbnail():
  pictures = Picture.query.all()
  for picture in pictures:
    try:
      os.unlink(os.path.join(config.UPLOAD_DIRECTORY, picture.thumbnail))
    except OSError:
      pass
    with open(os.path.join(config.UPLOAD_DIRECTORY, picture.filename)) as fp:
      image = Image.open(fp)
      image.thumbnail(config.THUMBNAIL_SIZE, Image.ANTIALIAS)
      image.save(os.path.join(config.UPLOAD_DIRECTORY, picture.thumbnail))

def init_db():
  print("initializing DB...")
  db.drop_all()
  db.create_all()
#endregion

#region Decorators
def login_required(f):
  @wraps(f)
  def wrapper(*args, **kwargs):
    if not 'user' in session:
      flash('You have to be logged in to continue.')
      return redirect(url_for('login'))
    return f(*args, **kwargs)
  return wrapper
#endregion

#region Models
class User(db.Model):
  __tablename__ = 'users'

  id = db.Column(db.Integer, primary_key=True)
  username = db.Column(db.String, nullable=False, unique=True)
  password = db.Column(db.String, nullable=False)
  pictures = db.relationship('Picture', backref='user')

  def __init__(self, username, password):
    self.username = username
    self.password = password

class Category(db.Model):
  __tablename__ = 'categories'
  
  id = db.Column(db.Integer, primary_key=True)
  slug = db.Column(db.String, nullable=False, unique=True)
  name = db.Column(db.String, nullable=False)
  pictures = db.relationship('Picture', backref='category')
  
  def __init__(self, name, slug=None):
    self.name = name
    self.slug = slug or slugify(self.name)

  def __str__(self):
    return self.name

class Keyword(db.Model):
  __tablename__ = 'keywords'
  
  id = db.Column(db.Integer, primary_key=True)
  slug = db.Column(db.String, nullable=False, unique=True)
  name = db.Column(db.String, nullable=False)

  def __init__(self, name):
    self.name = name
    self.slug = slugify(self.name)

class Picture(db.Model):
  __tablename__ = 'pictures'
  
  id = db.Column(db.Integer, primary_key=True)
  user_id = db.Column(db.Integer, db.ForeignKey(User.id))
  category_id = db.Column(db.Integer, db.ForeignKey(Category.id))
  filename = db.Column(db.String, nullable=False)
  original_filename = db.Column(db.String)
  thumbnail = db.Column(db.String, nullable=False)
  episode = db.Column(db.Integer)
  kw = db.relationship('Keyword', secondary=lambda: association_table, backref='pictures')
  
  keywords = association_proxy('kw', 'name')

  def __init__(self, filename, thumbnail, original_filename=None):
    self.filename = filename
    self.thumbnail = thumbnail
    self.original_filename = original_filename

association_table = db.Table('pictures_keywords', db.metadata,
  db.Column('picture_id', db.Integer, db.ForeignKey(Picture.id)),
  db.Column('keyword_id', db.Integer, db.ForeignKey(Keyword.id))
)
#endregion

#region Forms
class StringField(_StringField):
  def __call__(self, **kwargs):
    if 'required' in self.flags:
      kwargs['required'] = 'required'
    return super(StringField, self).__call__(**kwargs)

class IntegerField(_IntegerField):
  def __call__(self, **kwargs):
    for validator in self.validators:
      if isinstance(validator, NumberRange):
        if validator.min:
          kwargs['min'] = validator.min
        if validator.max:
          kwargs['max'] = validator.max
        break
    return super(IntegerField, self).__call__(**kwargs)

class SlugField(StringField):
  def __init__(self, source, **kwargs):
    self.source = source
    super(SlugField, self).__init__(**kwargs)

  def pre_validate(self, form):
    if not self.data:
      self.data = slugify(form[self.source].data)

class FileAllowed(object):
  def __init__(self, message=None):
    if message:
      self.message = message
    else:
      self.message = u'Only ' + u', '.join(app.config['ALLOWED_EXTS']) + u' files are allowed.'

  def __call__(self, form, field):
    if not field.has_file():
      return
    if not os.path.splitext(field.data.filename)[-1] in app.config['ALLOWED_EXTS']:
      raise ValidationError, self.message

class SignupForm(Form):
  username = StringField(u'Username', validators=[
    DataRequired(),
    Regexp('^[A-Za-z0-9\-_]+$', message=u'Only alphabets, numbers, hyphen, and underscore are allowed.'),
    Unique(lambda: db.session, User, User.username)
  ])
  password = PasswordField(u'Password', validators=[DataRequired()])
  password_confirmation = PasswordField(u'Confirm Password', validators=[DataRequired(),
    EqualTo('password', u'Password confirmation is different from password.')
  ])

class LoginForm(Form):
  username = StringField(u'Username', validators=[
    DataRequired(),
    Regexp('^[A-Za-z0-9\-_]+$', message=u'Only alphabets, numbers, hyphen, and underscore are allowed.')
  ])
  password = PasswordField(u'Password', validators=[DataRequired()])

class CategoryForm(Form):
  name = StringField('Name', validators=[DataRequired()])
  slug = SlugField('name', label='Slug', validators=[
    Regexp('^[0-9a-z\-]+$', message='Only lowercase alphabets, numbers, and hyphen are allowed.'),
    Unique(lambda: db.session, Category, Category.slug)
  ])

class UploadForm(Form):
<<<<<<< HEAD
  picture = FileField('Image', validators=[FileRequired()])
  category = QuerySelectField(query_factory=lambda: Category.query.order_by(Category.name),
                              allow_blank=True)
  episode = IntegerField('Episode', validators=[Optional(strip_whitespace=False), NumberRange(1)])
=======
  picture = FileField(u'Image', validators=[
    FileRequired(u'This field is required.'),
    FileAllowed()
  ])
  category = QuerySelectField(query_factory=lambda: Category.query.order_by(Category.name),
                              allow_blank=True)
  episode = IntegerField(u'Episode', validators=[Optional(strip_whitespace=False), NumberRange(1)])
#endregion
>>>>>>> 0bf92796

#region Views
@app.errorhandler(404)
def error_404(e):
  return render_template('404.html'), 404

@app.route('/favicon.ico')
def favicon():
  abort(404)

@app.route('/login', methods=['GET', 'POST'])
def login():
  form = LoginForm()
  error = None
  if form.validate_on_submit():
    try:
      user = User.query.filter_by(username=form.username.data).one()
    except NoResultFound:
      user = None
    if user and user.password == bcrypt.hashpw(form.password.data, user.password):
      session['user'] = user.id
      flash(u'Successfully logged in.')
      return redirect(url_for('list'))
    error = u'Invalid username or password.'
  return render_template('login.html', form=form, error=error)

@app.route('/logout')
@login_required
def logout():
  session.pop('user', None)
  flash(u'Successfully logged out.')
  return redirect(request.referrer or url_for('list'))

@app.route('/signup', methods=['GET', 'POST'])
def signup():
  form = SignupForm()
  if form.validate_on_submit():
    salt = bcrypt.gensalt()
    hashed_password = bcrypt.hashpw(form.password.data, salt)

    user = User(form.username.data, hashed_password)

    db.session.add(user)
    db.session.commit()

    return redirect(url_for('list'))
  return render_template('signup.html', form=form)

@app.route('/new/picture', methods=['GET', 'POST'])
@login_required
def upload():
  form = UploadForm()
  if form.validate_on_submit():
    # Necessary variables
    uploaded_image = form.picture.data
    original_filename = secure_filename(uploaded_image.filename)
    fileext = os.path.splitext(original_filename)[1]
<<<<<<< HEAD
    if not fileext.lower() in app.config['ALLOWED_EXTS']:
      abort(400)
=======
>>>>>>> 0bf92796
    filename = str(uuid.uuid4())
    thumbnail = filename + '.thumb.jpg'

    # Save thumbnail
    image = Image.open(uploaded_image.stream)
    image.thumbnail(app.config['THUMBNAIL_SIZE'], Image.ANTIALIAS)
    image.save(os.path.join(app.config['UPLOAD_DIRECTORY'], thumbnail))

    # Save original image
    uploaded_image.stream.seek(0)
    uploaded_image.save(os.path.join(app.config['UPLOAD_DIRECTORY'],
      filename + fileext))

    # Save to database
    picture = Picture(filename + fileext, thumbnail, original_filename)
    picture.user_id = session['user']
    picture.category = form.category.data
    picture.episode = form.episode.data or None
    db.session.add(picture)
    db.session.commit()

    return redirect(url_for('show', id=picture.id))
  return render_template('upload.html', form=form)

@app.route('/new/category', methods=['GET', 'POST'])
@login_required
def add_category():
  form = CategoryForm()
  if form.validate_on_submit():
    category = Category(request.form['name'], request.form['slug'] or None)
    db.session.add(category)
    db.session.commit()

    return redirect(url_for('list', category_slug=category.slug))
  return render_template('category.html', form=form)

@app.route('/<category_slug>/:edit', methods=['GET', 'POST'])
@login_required
def edit_category(category_slug):
  try:
    category = Category.query.filter_by(slug=category_slug).one()
  except NoResultFound:
    abort(404)

  form = CategoryForm(obj=category)
  if form.validate_on_submit():
    try:
      category = Category.query.filter_by(slug=category_slug).one()
    except NoResultFound:
      abort(404)

    category.name = form.name.data
    category.slug = form.slug.data or slugify(category.name)

    db.session.commit()

    return redirect(url_for('list', category_slug=category.slug))
  return render_template('category.html', form=form)

@app.route('/:r')
def random():
  picture = Picture.query.order_by(func.random())[0]
  return redirect(url_for('show', id=picture.id))

@app.route('/:<int:id>')
def show(id):
  try:
    picture = Picture.query.filter_by(id=id).one()
  except NoResultFound:
    abort(404)

  if 'type' in request.args:
    filename = picture.thumbnail if request.args['type'] == 'thumb' \
             else picture.filename
    return send_file(os.path.join(app.config['UPLOAD_DIRECTORY'], filename))
  return render_template('show.html', picture=picture)

@app.route('/:<int:id>/edit')
@login_required
def edit(id):
  pass

@app.route('/:<int:id>/delete')
@login_required
def delete(id):
  try:
    picture = Picture.query.filter_by(id=id).one()
  except NoResultFound:
    abort(404)
  db.session.delete(picture)
  db.session.commit()

  return redirect('/')

@app.route('/', defaults={'category_slug': None, 'episode': None})
@app.route('/<category_slug>', defaults={'episode': None})
@app.route('/<category_slug>/:<int:episode>')
def list(category_slug=None, episode=None):
  page = request.args.get('page', 1, int)
  range_start = (page - 1) * app.config['PER_PAGE']
  range_end = page * app.config['PER_PAGE']
  category = None

  pictures = Picture.query
  if category_slug:
    try:
      category = Category.query.filter_by(slug=category_slug).one()
    except NoResultFound:
      abort(404)
    pictures = pictures.filter_by(category_id=category.id)
    if episode:
      pictures = pictures.filter_by(episode=episode)

  count = pictures.count()
  total_page = math.ceil(float(count) / app.config['PER_PAGE'])
  if range_start > count:
    abort(404)

  pictures = pictures.order_by(desc(Picture.id))[range_start:range_end]
  return render_template('list.html', pictures=pictures, category=category
                                    , episode=episode, page=page, total_page=total_page)
#endregion

if __name__ == '__main__':
  app.run(sys.argv[1] if len(sys.argv) > 1 else '127.0.0.1')<|MERGE_RESOLUTION|>--- conflicted
+++ resolved
@@ -212,21 +212,13 @@
   ])
 
 class UploadForm(Form):
-<<<<<<< HEAD
-  picture = FileField('Image', validators=[FileRequired()])
-  category = QuerySelectField(query_factory=lambda: Category.query.order_by(Category.name),
-                              allow_blank=True)
-  episode = IntegerField('Episode', validators=[Optional(strip_whitespace=False), NumberRange(1)])
-=======
-  picture = FileField(u'Image', validators=[
-    FileRequired(u'This field is required.'),
+  picture = FileField('Image', validators=[
+    FileRequired('This field is required.'),
     FileAllowed()
   ])
   category = QuerySelectField(query_factory=lambda: Category.query.order_by(Category.name),
                               allow_blank=True)
-  episode = IntegerField(u'Episode', validators=[Optional(strip_whitespace=False), NumberRange(1)])
-#endregion
->>>>>>> 0bf92796
+  episode = IntegerField('Episode', validators=[Optional(strip_whitespace=False), NumberRange(1)])
 
 #region Views
 @app.errorhandler(404)
@@ -284,11 +276,6 @@
     uploaded_image = form.picture.data
     original_filename = secure_filename(uploaded_image.filename)
     fileext = os.path.splitext(original_filename)[1]
-<<<<<<< HEAD
-    if not fileext.lower() in app.config['ALLOWED_EXTS']:
-      abort(400)
-=======
->>>>>>> 0bf92796
     filename = str(uuid.uuid4())
     thumbnail = filename + '.thumb.jpg'
 
